--- conflicted
+++ resolved
@@ -85,19 +85,11 @@
 clean:
 	rm -rf docs/yaml docs/_book docs/_site docs/node_modules
 	rm -rf app.json
-<<<<<<< HEAD
 	rm -rf ambassador/ambassador/VERSION.py*
-	rm -rf ambassador/build ambassador/dist
+	rm -rf ambassador/build ambassador/dist ambassador/ambassador.egg-info ambassador/__pycache__
 	find . \( -name .coverage -o -name .cache -o -name __pycache__ \) -print0 | xargs -0 rm -rf
-	find ambassador/tests \( -name '*.out' -o -name 'envoy.json' -o -name 'intermediate.json' \) -print0 | xargs -0 rm -f
-	rm -rf annotations/ambassador-deployment.yaml
-	find annotations \( -name 'check-*.json' -o -name 'envoy.json' \) -print0 | xargs -0 rm -f
-=======
-	rm -rf ambassador/build ambassador/dist ambassador/ambassador.egg-info ambassador/__pycache__
-	rm -rf .cache ambassador/.cache ambassador/.coverage
-	find ambassador/tests \
-	     \( -name '*.out' -o -name 'envoy.json' -o -name 'intermediate.json' \) -print0 \
-	     | xargs -0 rm -f
+    find ambassador/tests \
+        \( -name '*.out' -o -name 'envoy.json' -o -name 'intermediate.json' \) -print0 \
+        | xargs -0 rm -f
 	rm -rf end-to-end/ambassador-deployment.yaml
-	find end-to-end \( -name 'check-*.json' -o -name 'envoy.json' \) -print0 | xargs -0 rm -f
->>>>>>> e449821c
+	find end-to-end \( -name 'check-*.json' -o -name 'envoy.json' \) -print0 | xargs -0 rm -f