from typing import Any, Dict, List, Optional, Tuple, TYPE_CHECKING
# from typing import cast as typecast

import json
import logging
import os
import yaml

from .config import Config
from .acresource import ACResource

from ..utils import parse_yaml, dump_yaml

AnyDict = Dict[str, Any]
HandlerResult = Optional[Tuple[str, List[AnyDict]]]

# Some thoughts:
# - loading a bunch of Ambassador resources is different from loading a bunch of K8s
#   services, because we should assume that if we're being a fed a bunch of Ambassador
#   resources, we'll get a full set. The whole 'secret loader' thing needs to have the
#   concept of a TLSSecret resource that can be force-fed to us, or that can be fetched
#   through the loader if needed.
# - If you're running a debug-loop Ambassador, you should just have a flat (or
#   recursive, I don't care) directory full of Ambassador YAML, including TLSSecrets
#   and Endpoints and whatnot, as needed. All of it will get read by
#   load_from_filesystem and end up in the elements array.
# - If you're running expecting to be fed by kubewatch, at present kubewatch will
#   send over K8s Service records, and anything annotated in there will end up in
#   elements. This may include TLSSecrets or Endpoints. Any TLSSecret mentioned that
#   isn't already in elements will need to be fetched.
# - Ambassador resources do not have namespaces. They have the ambassador_id. That's
#   it. The ambassador_id is completely orthogonal to the namespace. No element with
#   the wrong ambassador_id will end up in elements. It would be nice if they were
#   never sent by kubewatch, but, well, y'know.
# - TLSSecret resources are not TLSContexts. TLSSecrets only have a name, a private
#   half, and a public half. They do _not_ have other TLSContext information.
# - Endpoint resources probably have just a name, a service name, and an endpoint
#   address.

class ResourceFetcher:
    def __init__(self, logger: logging.Logger, aconf: 'Config') -> None:
        self.aconf = aconf
        self.logger = logger
        self.elements: List[ACResource] = []
        self.filename: Optional[str] = None
        self.ocount: int = 1
        self.saved: List[Tuple[Optional[str], int]] = []

        self.k8s_endpoints: Dict[str, AnyDict] = {}
        self.k8s_services: Dict[str, AnyDict] = {}
        self.services: Dict[str, AnyDict] = {}

    @property
    def location(self):
        return "%s.%d" % (self.filename or "anonymous YAML", self.ocount)

    def push_location(self, filename: Optional[str], ocount: int) -> None:
        self.saved.append((self.filename, self.ocount))
        self.filename = filename
        self.ocount = ocount

    def pop_location(self) -> None:
        self.filename, self.ocount = self.saved.pop()

    def load_from_filesystem(self, config_dir_path, recurse: bool=False, k8s: bool=False):
        inputs: List[Tuple[str, str]] = []

        if os.path.isdir(config_dir_path):
            dirs = [ config_dir_path ]

            while dirs:
                dirpath = dirs.pop(0)

                for filename in os.listdir(dirpath):
                    filepath = os.path.join(dirpath, filename)

                    if recurse and os.path.isdir(filepath):
                        # self.logger.debug("%s: RECURSE" % filepath)
                        dirs.append(filepath)
                        continue

                    if not os.path.isfile(filepath):
                        # self.logger.debug("%s: SKIP non-file" % filepath)
                        continue

                    if not filename.lower().endswith('.yaml'):
                        # self.logger.debug("%s: SKIP non-YAML" % filepath)
                        continue

                    # self.logger.debug("%s: SAVE configuration file" % filepath)
                    inputs.append((filepath, filename))

        else:
            # this allows a file to be passed into the ambassador cli
            # rather than just a directory
            inputs.append((config_dir_path, os.path.basename(config_dir_path)))

        for filepath, filename in inputs:
            self.logger.info("reading %s (%s)" % (filename, filepath))

            try:
                serialization = open(filepath, "r").read()
                self.parse_yaml(serialization, k8s=k8s, filename=filename)
            except IOError as e:
                self.aconf.post_error("could not read YAML from %s: %s" % (filepath, e))

        self.finalize()

    def parse_yaml(self, serialization: str, k8s=False, rkey: Optional[str]=None,
                   filename: Optional[str]=None) -> None:
        # self.logger.debug("%s: parsing %d byte%s of YAML:\n%s" %
        #                   (self.location, len(serialization), "" if (len(serialization) == 1) else "s",
        #                    serialization))

        try:
            objects = parse_yaml(serialization)
            self.parse_object(objects=objects, k8s=k8s, rkey=rkey, filename=filename)
        except yaml.error.YAMLError as e:
            self.aconf.post_error("%s: could not parse YAML: %s" % (self.location, e))

        self.finalize()

    def parse_json(self, serialization: str, k8s=False, rkey: Optional[str]=None,
                   filename: Optional[str]=None) -> None:
        # self.logger.debug("%s: parsing %d byte%s of YAML:\n%s" %
        #                   (self.location, len(serialization), "" if (len(serialization) == 1) else "s",
        #                    serialization))

        try:
            objects = json.loads(serialization)
            self.parse_object(objects=objects, k8s=k8s, rkey=rkey, filename=filename)
        except json.decoder.JSONDecodeError as e:
            self.aconf.post_error("%s: could not parse YAML: %s" % (self.location, e))

        self.finalize()

    def parse_watt(self, serialization: str) -> None:
        basedir = os.environ.get('AMBASSADOR_CONFIG_BASE_DIR', '/ambassador')

        if os.path.isfile(os.path.join(basedir, '.ambassador_ignore_crds')):
            self.aconf.post_error("Ambassador could not find core CRD definitions. Please visit https://www.getambassador.io/reference/core/crds/ for more information. You can continue using Ambassador via Kubernetes annotations, any configuration via CRDs will be ignored...")

        if os.path.isfile(os.path.join(basedir, '.ambassador_ignore_crds_2')):
            self.aconf.post_error("Ambassador could not find Resolver type CRD definitions. Please visit https://www.getambassador.io/reference/core/crds/ for more information. You can continue using Ambassador via Kubernetes annotations, any configuration via CRDs will be ignored...")

        try:
            watt_dict = json.loads(serialization)

            watt_k8s = watt_dict.get('Kubernetes', {})

            # Handle normal Kube objects...
            for key in [ 'service', 'endpoints', 'secret' ]:
                for obj in watt_k8s.get(key) or []:
                    self.handle_k8s(obj)

            # ...then handle Ambassador CRDs.
            for key in [ 'AuthService', 'ConsulResolver',
                         'KubernetesEndpointResolver', 'KubernetesServiceResolver',
                         'Mapping', 'Module', 'RateLimitService',
                         'TCPMapping', 'TLSContext', 'TracingService']:
                for obj in watt_k8s.get(key) or []:
                    self.handle_k8s_crd(obj)

            watt_consul = watt_dict.get('Consul', {})
            consul_endpoints = watt_consul.get('Endpoints', {})

            for consul_rkey, consul_object in consul_endpoints.items():
                result = self.handle_consul_service(consul_rkey, consul_object)

                if result:
                    rkey, parsed_objects = result

                    self.parse_object(parsed_objects, k8s=False,
                                      filename=self.filename, rkey=rkey)
        except json.decoder.JSONDecodeError as e:
            self.aconf.post_error("%s: could not parse WATT: %s" % (self.location, e))

        self.finalize()

    def handle_k8s(self, obj: dict) -> None:
        # self.logger.debug("handle_k8s obj %s" % json.dumps(obj, indent=4, sort_keys=True))

        kind = obj.get('kind')

        if not kind:
            # self.logger.debug("%s: ignoring K8s object, no kind" % self.location)
            return

        handler_name = f'handle_k8s_{kind.lower()}'
        handler = getattr(self, handler_name, None)

        if not handler:
            # self.logger.debug("%s: ignoring K8s object, no kind" % self.location)
            return

        result = handler(obj)

        if result:
            rkey, parsed_objects = result

            self.parse_object(parsed_objects, k8s=False,
                              filename=self.filename, rkey=rkey)

    def handle_k8s_crd(self, obj: dict) -> None:
        # CRDs are _not_ allowed to have embedded objects in annotations, because ew.

        kind = obj.get('kind')

        if not kind:
            self.logger.debug("%s: ignoring K8s CRD, no kind" % self.location)
            return

        apiVersion = obj.get('apiVersion')
        metadata = obj.get('metadata') or {}
        name = metadata.get('name')
        namespace = metadata.get('namespace') or 'default'
        spec = obj.get('spec') or {}

        if not name:
            self.logger.debug(f'{self.location}: ignoring K8s {kind} CRD, no name')
            return

        if not apiVersion:
            self.logger.debug(f'{self.location}: ignoring K8s {kind} CRD {name}: no apiVersion')
            return

        # if not spec:
        #     self.logger.debug(f'{self.location}: ignoring K8s {kind} CRD {name}: no spec')
        #     return

        # We use this resource identifier as a key into self.k8s_services, and of course for logging .
        resource_identifier = f'{name}.{namespace}'

        # OK. Shallow copy 'spec'...
        amb_object = dict(spec)

        # ...and then stuff in a couple of other things.
        amb_object['apiVersion'] = apiVersion
        amb_object['name'] = name
        amb_object['kind'] = kind

        # Done. Parse it.
        self.parse_object([ amb_object ], k8s=False, filename=self.filename, rkey=resource_identifier)

    def parse_object(self, objects, k8s=False, rkey: Optional[str]=None, filename: Optional[str]=None):
        self.push_location(filename, 1)

        # self.logger.debug("PARSE_OBJECT: incoming %d" % len(objects))

        for obj in objects:
            self.logger.debug("PARSE_OBJECT: checking %s" % obj)

            if k8s:
                self.handle_k8s(obj)
            else:
                # if not obj:
                #     self.logger.debug("%s: empty object from %s" % (self.location, serialization))

                self.process_object(obj, rkey=rkey)
                self.ocount += 1

        self.pop_location()

    def process_object(self, obj: dict, rkey: Optional[str]=None) -> None:
        if not isinstance(obj, dict):
            # Bug!!
            if not obj:
                self.aconf.post_error("%s is empty" % self.location)
            else:
                self.aconf.post_error("%s is not a dictionary? %s" %
                                      (self.location, json.dumps(obj, indent=4, sort_keys=4)))
            return

        if not self.aconf.good_ambassador_id(obj):
            # self.logger.debug("%s ignoring K8s Service with mismatched ambassador_id" % self.location)
            return

        if 'kind' not in obj:
            # Bug!!
            self.aconf.post_error("%s is missing 'kind'?? %s" %
                                  (self.location, json.dumps(obj, indent=4, sort_keys=True)))
            return

        # self.logger.debug("%s PROCESS %s initial rkey %s" % (self.location, obj['kind'], rkey))

        # Is this a pragma object?
        if obj['kind'] == 'Pragma':
            # Why did I think this was a good idea? [ :) ]
            new_source = obj.get('source', None)

            if new_source:
                # We don't save the old self.filename here, so this change will last until
                # the next input source (or the next Pragma).
                self.filename = new_source

            # Don't count Pragma objects, since the user generally doesn't write them.
            self.ocount -= 1
            return

        if not rkey:
            rkey = self.filename

        rkey = "%s.%d" % (rkey, self.ocount)

        # self.logger.debug("%s PROCESS %s updated rkey to %s" % (self.location, obj['kind'], rkey))

        # Brutal hackery.
        if obj['kind'] == 'Service':
            self.logger.debug("%s PROCESS saving service %s" % (self.location, obj['name']))
            self.services[obj['name']] = obj
        else:
            # Fine. Fine fine fine.
            serialization = dump_yaml(obj, default_flow_style=False)

<<<<<<< HEAD
            r = ACResource.from_dict(rkey, rkey, serialization, obj)
            self.elements.append(r)
=======
        try:
            r = ACResource.from_dict(rkey, rkey, serialization, obj)
            self.elements.append(r)
        except Exception as e:
            self.aconf.post_error(e.args[0])
>>>>>>> 21927425

            self.logger.debug("%s PROCESS %s save %s: %s" % (self.location, obj['kind'], rkey, serialization))

    def sorted(self, key=lambda x: x.rkey):  # returns an iterator, probably
        return sorted(self.elements, key=key)

    def handle_k8s_endpoints(self, k8s_object: AnyDict) -> HandlerResult:
        # Don't include Endpoints unless endpoint routing is enabled.
        if not Config.enable_endpoints:
            return None

        metadata = k8s_object.get('metadata', None)
        resource_name = metadata.get('name') if metadata else None
        resource_namespace = metadata.get('namespace', 'default') if metadata else None
        resource_subsets = k8s_object.get('subsets', None)

        skip = False

        if not metadata:
            self.logger.debug("ignoring K8s Endpoints with no metadata")
            skip = True

        if not resource_name:
            self.logger.debug("ignoring K8s Endpoints with no name")
            skip = True

        if not resource_subsets:
            self.logger.debug(f"ignoring K8s Endpoints {resource_name}.{resource_namespace} with no subsets")
            skip = True

        if skip:
            return None

        # We use this resource identifier as a key into self.k8s_services, and of course for logging .
        resource_identifier = '{name}.{namespace}'.format(namespace=resource_namespace, name=resource_name)

        # K8s Endpoints resources are _stupid_ in that they give you a vector of
        # IP addresses and a vector of ports, and you have to assume that every
        # IP address listens on every port, and that the semantics of each port
        # are identical. The first is usually a good assumption. The second is not:
        # people routinely list 80 and 443 for the same service, for example,
        # despite the fact that one is HTTP and the other is HTTPS.
        #
        # By the time the ResourceFetcher is done, we want to be working with
        # Ambassador Service resources, which have an array of address:port entries
        # for endpoints. So we're going to extract the address and port numbers
        # as arrays of tuples and stash them for later.
        #
        # In Kubernetes-speak, the Endpoints resource has some metadata and a set
        # of "subsets" (though I've personally never seen more than one subset in
        # one of these things).

        for subset in resource_subsets:
            # K8s subset addresses have some node info in with the IP address.
            # May as well save that too.

            addresses = []

            for address in subset.get('addresses', []):
                addr = {}

                ip = address.get('ip', None)
                if ip is not None:
                    addr['ip'] = ip

                node = address.get('nodeName', None)
                if node is not None:
                    addr['node'] = node

                target_ref = address.get('targetRef', None)
                if target_ref is not None:
                    target_kind = target_ref.get('kind', None)
                    if target_kind is not None:
                        addr['target_kind'] = target_kind

                    target_name = target_ref.get('name', None)
                    if target_name is not None:
                        addr['target_name'] = target_name

                    target_namespace = target_ref.get('namespace', None)
                    if target_namespace is not None:
                        addr['target_namespace'] = target_namespace

                if len(addr) > 0:
                    addresses.append(addr)

            # If we got no addresses, there's no point in messing with ports.
            if len(addresses) == 0:
                continue

            ports = subset.get('ports', [])

            # A service can reference a port either by name or by port number.
            port_dict = {}

            for port in ports:
                port_name = port.get('name', None)
                port_number = port.get('port', None)
                port_proto = port.get('protocol', 'TCP').upper()

                if port_proto != 'TCP':
                    continue

                if port_number is None:
                    # WTFO.
                    continue

                port_dict[str(port_number)] = port_number

                if port_name:
                    port_dict[port_name] = port_number

            if port_dict:
                # We're not going to actually return this: we'll just stash it for our
                # later resolution pass.

                self.k8s_endpoints[resource_identifier] = {
                    'name': resource_name,
                    'namespace': resource_namespace,
                    'addresses': addresses,
                    'ports': port_dict
                }
            else:
                self.logger.debug(f"ignoring K8s Endpoints {resource_identifier} with no routable ports")

        return None

    def handle_k8s_service(self, k8s_object: AnyDict) -> HandlerResult:
        # The annoying bit about K8s Service resources is that not only do we have to look
        # inside them for Ambassador resources, but we also have to save their info for
        # later endpoint resolution too.
        #
        # Again, we're trusting that the input isn't overly bloated on that latter bit.

        metadata = k8s_object.get('metadata', None)
        resource_name = metadata.get('name') if metadata else None
        resource_namespace = metadata.get('namespace', 'default') if metadata else None

        annotations = metadata.get('annotations', None) if metadata else None
        if annotations:
            annotations = annotations.get('getambassador.io/config', None)

        skip = False

        if not metadata:
            self.logger.debug("ignoring K8s Service with no metadata")
            skip = True

        if not skip and not resource_name:
            self.logger.debug("ignoring K8s Service with no name")
            skip = True

        if not skip and (Config.single_namespace and (resource_namespace != Config.ambassador_namespace)):
            # This should never happen in actual usage, since we shouldn't be given things
            # in the wrong namespace. However, in development, this can happen a lot.
            self.logger.debug(f"ignoring K8s Service {resource_name}.{resource_namespace} in wrong namespace")
            skip = True

        if skip:
            return None

        # We use this resource identifier as a key into self.k8s_services, and of course for logging .
        resource_identifier = f'{resource_name}.{resource_namespace}'

        # Not skipping. First, if we have some actual ports, stash this in self.k8s_services
        # for later resolution.

        spec = k8s_object.get('spec', None)
        ports = spec.get('ports', None) if spec else None

        if spec and ports:
            self.k8s_services[resource_identifier] = {
                'name': resource_name,
                'namespace': resource_namespace,
                'ports': ports
            }
        else:
            self.logger.debug(f"not saving K8s Service {resource_name}.{resource_namespace} with no ports")

        objects: List[Any] = []

        if annotations:
            if (self.filename is not None) and (not self.filename.endswith(":annotation")):
                self.filename += ":annotation"

            try:
                objects = parse_yaml(annotations)
            except yaml.error.YAMLError as e:
                self.logger.debug("could not parse YAML: %s" % e)

        return resource_identifier, objects

    # Handler for K8s Secret resources.
    def handle_k8s_secret(self, k8s_object: AnyDict) -> HandlerResult:
        # XXX Another one where we shouldn't be saving everything.

        secret_type = k8s_object.get('type', None)
        metadata = k8s_object.get('metadata', None)
        resource_name = metadata.get('name') if metadata else None
        resource_namespace = metadata.get('namespace', 'default') if metadata else None
        data = k8s_object.get('data', None)

        skip = False

        if (secret_type != 'kubernetes.io/tls') and (secret_type != 'Opaque'):
            self.logger.debug("ignoring K8s Secret with unknown type %s" % secret_type)
            skip = True

        if not data:
            self.logger.debug("ignoring K8s Secret with no data")
            skip = True

        if not metadata:
            self.logger.debug("ignoring K8s Secret with no metadata")
            skip = True

        if not resource_name:
            self.logger.debug("ignoring K8s Secret with no name")
            skip = True

        if not skip and (Config.single_namespace and (resource_namespace != Config.ambassador_namespace)):
            # This should never happen in actual usage, since we shouldn't be given things
            # in the wrong namespace. However, in development, this can happen a lot.
            self.logger.debug("ignoring K8s Secret in wrong namespace")
            skip = True

        if skip:
            return None

        # This resource identifier is useful for log output since filenames can be duplicated (multiple subdirectories)
        resource_identifier = f'{resource_name}.{resource_namespace}'

        tls_crt = data.get('tls.crt', None)
        tls_key = data.get('tls.key', None)

        if not tls_crt and not tls_key:
            # Uh. WTFO?
            self.logger.debug(f'ignoring K8s Secret {resource_identifier} with no keys')
            return None

        # No need to muck about with resolution later, just immediately turn this
        # into an Ambassador Secret resource.
        secret_info = {
            'apiVersion': 'ambassador/v1',
            'ambassador_id': Config.ambassador_id,
            'kind': 'Secret',
            'name': resource_name,
            'namespace': resource_namespace
        }

        if tls_crt:
            secret_info['tls_crt'] = tls_crt

        if tls_key:
            secret_info['tls_key'] = tls_key

        return resource_identifier, [ secret_info ]

    # Handler for Consul services
    def handle_consul_service(self,
                              consul_rkey: str, consul_object: AnyDict) -> HandlerResult:
        # resource_identifier = f'consul-{consul_rkey}'

        endpoints = consul_object.get('Endpoints', [])
        name = consul_object.get('Service', consul_rkey)

        if len(endpoints) < 1:
            # Bzzt.
            self.logger.debug(f"ignoring Consul service {name} with no Endpoints")
            return None

        # We can turn this directly into an Ambassador Service resource, since Consul keeps
        # services and endpoints together (as it should!!).
        #
        # Note that we currently trust the association ID to contain the datacenter name.
        # That's a function of the watch_hook putting it there.

        svc = {
            'apiVersion': 'ambassador/v1',
            'ambassador_id': Config.ambassador_id,
            'kind': 'Service',
            'name': name,
            'datacenter': consul_object.get('Id') or 'dc1',
            'endpoints': {}
        }

        for ep in endpoints:
            ep_addr = ep.get('Address')
            ep_port = ep.get('Port')

            if not ep_addr or not ep_port:
                self.logger.debug(f"ignoring Consul service {name} endpoint {ep['ID']} missing address info")
                continue

            # Consul services don't have the weird indirections that Kube services do, so just
            # lump all the endpoints together under the same source port of '*'.
            svc_eps = svc['endpoints'].setdefault('*', [])
            svc_eps.append({
                'ip': ep_addr,
                'port': ep_port,
                'target_kind': 'Consul'
            })

        # Once again: don't return this. Instead, save it in self.services.
        self.services[f"consul-{name}-{svc['datacenter']}"] = svc

        return None

    def finalize(self) -> None:
        # The point here is to sort out self.k8s_services and self.k8s_endpoints and
        # turn them into proper Ambassador Service resources. This is a bit annoying,
        # because of the annoyances of Kubernetes, but we'll give it a go.
        #
        # Here are the rules:
        #
        # 1. By the time we get here, we have a _complete_ set of Ambassador resources that
        #    have passed muster by virtue of having the correct namespace, the correct
        #    ambassador_id, etc. (They may have duplicate names at this point, admittedly.)
        #    Any service not mentioned by name is out. Since the Ambassador resources in
        #    self.elements are in fact AResources, we can farm this out to code for each
        #    resource.
        #
        # 2. The check is, by design, permissive. If in doubt, write the check to leave
        #    the resource in.
        #
        # 3. For any service that stays in, we vet its listed ports against self.k8s_endpoints.
        #    Anything with no matching ports is _not_ dropped; it is assumed to use service
        #    routing rather than endpoint routing.

        od = {
            'elements': [ x.as_dict() for x in self.elements ],
            'k8s_endpoints': self.k8s_endpoints,
            'k8s_services': self.k8s_services,
            'services': self.services
        }

        # self.logger.debug("==== FINALIZE START\n%s" % json.dumps(od, sort_keys=True, indent=4))

        for key, k8s_svc in self.k8s_services.items():
            # See if we can find endpoints for this service.
            k8s_ep = self.k8s_endpoints.get(key, None)
            k8s_ep_ports = k8s_ep.get('ports', None) if k8s_ep else None

            k8s_name = k8s_svc['name']
            k8s_namespace = k8s_svc['namespace']

            # OK, Kube is weird. The way all this works goes like this:
            #
            # 1. When you create a Kube Service, Kube will allocate a clusterIP
            #    for it and update DNS to resolve the name of the service to
            #    that clusterIP.
            # 2. Kube will look over the pods matched by the Service's selectors
            #    and stick those pods' IP addresses into Endpoints for the Service.
            # 3. The Service will have ports listed. These service.port entries can
            #    contain:
            #      port -- a port number you can talk to at the clusterIP
            #      name -- a name for this port
            #      targetPort -- a port number you can talk to at the _endpoint_ IP
            #    We'll call the 'port' entry here the "service-port".
            # 4. If you talk to clusterIP:service-port, you will get magically
            #    proxied by the Kube CNI to a target port at one of the endpoint IPs.
            #
            # The $64K question is: how does Kube decide which target port to use?
            #
            # First, if there's only one endpoint port, that's the one that gets used.
            #
            # If there's more than one, if the Service's port entry has a targetPort
            # number, it uses that. Otherwise it tries to find an endpoint port with
            # the same name as the service port. Otherwise, I dunno, it punts and uses
            # the service-port.
            #
            # So that's how Ambassador is going to do it, for each Service port entry.
            #
            # If we have no endpoints at all, Ambassador will end up routing using
            # just the service name and port per the Mapping's service spec.

            target_ports = {}
            target_addrs = []
            svc_endpoints = {}

            if not k8s_ep or not k8s_ep_ports:
                # No endpoints at all, so we're done with this service.
                self.logger.debug(f'{key}: no endpoints at all')
            else:
                idx = -1

                for port in k8s_svc['ports']:
                    idx += 1

                    k8s_target: Optional[int] = None

                    src_port = port.get('port', None)

                    if not src_port:
                        # WTFO. This is impossible.
                        self.logger.error(f"Kubernetes service {key} has no port number at index {idx}?")
                        continue

                    if len(k8s_ep_ports) == 1:
                        # Just one endpoint port. Done.
                        k8s_target = list(k8s_ep_ports.values())[0]
                        target_ports[src_port] = k8s_target

                        self.logger.debug(f'{key} port {src_port}: single endpoint port {k8s_target}')
                        continue

                    # Hmmm, we need to try to actually map whatever ports are listed for
                    # this service. Oh well.

                    found_key = False
                    fallback: Optional[int] = None

                    for attr in [ 'targetPort', 'name', 'port' ]:
                        port_key = port.get(attr)   # This could be a name or a number, in general.

                        if port_key:
                            found_key = True

                            if not fallback and (port_key != 'name') and str(port_key).isdigit():
                                # fallback can only be digits.
                                fallback = port_key

                            # Do we have a destination port for this?
                            k8s_target = k8s_ep_ports.get(str(port_key), None)

                            if k8s_target:
                                self.logger.debug(f'{key} port {src_port} #{idx}: {attr} {port_key} -> {k8s_target}')
                                break
                            else:
                                self.logger.debug(f'{key} port {src_port} #{idx}: {attr} {port_key} -> miss')

                    if not found_key:
                        # WTFO. This is impossible.
                        self.logger.error(f"Kubernetes service {key} port {src_port} has an empty port spec at index {idx}?")
                        continue

                    if not k8s_target:
                        # This is most likely because we don't have endpoint info at all, so we'll do service
                        # routing.
                        #
                        # It's actually impossible for fallback to be unset, but WTF.
                        k8s_target = fallback or src_port

                        self.logger.debug(f'{key} port {src_port} #{idx}: falling back to {k8s_target}')

                    target_ports[src_port] = k8s_target

                if not target_ports:
                    # WTFO. This is impossible. I guess we'll fall back to service routing.
                    self.logger.error(f"Kubernetes service {key} has no routable ports at all?")

                # OK. Once _that's_ done we have to take the endpoint addresses into
                # account, or just use the service name if we don't have that.

                k8s_ep_addrs = k8s_ep.get('addresses', None)

                if k8s_ep_addrs:
                    for addr in k8s_ep_addrs:
                        ip = addr.get('ip', None)

                        if ip:
                            target_addrs.append(ip)

            # OK! If we have no target addresses, just use service routing.

            if not target_addrs:
                self.logger.debug(f'{key} falling back to service routing')
                target_addrs = [ key ]

            for src_port, target_port in target_ports.items():
                svc_endpoints[src_port] = [ {
                    'ip': target_addr,
                    'port': target_port
                } for target_addr in target_addrs ]

            # Nope. Set this up for service routing.
            self.services[f'k8s-{k8s_name}-{k8s_namespace}'] = {
                'apiVersion': 'ambassador/v1',
                'ambassador_id': Config.ambassador_id,
                'kind': 'Service',
                'name': k8s_name,
                'namespace': k8s_namespace,
                'endpoints': svc_endpoints
            }

        # OK. After all that, go turn all of the things in self.services into Ambassador
        # Service resources.

        for key, svc in self.services.items():
            serialization = dump_yaml(svc, default_flow_style=False)

            r = ACResource.from_dict(key, key, serialization, svc)
            self.elements.append(r)

        od = {
            'elements': [ x.as_dict() for x in self.elements ],
            'k8s_endpoints': self.k8s_endpoints,
            'k8s_services': self.k8s_services,
            'services': self.services
        }

        # self.logger.debug("==== FINALIZE END\n%s" % json.dumps(od, sort_keys=True, indent=4))<|MERGE_RESOLUTION|>--- conflicted
+++ resolved
@@ -312,16 +312,11 @@
             # Fine. Fine fine fine.
             serialization = dump_yaml(obj, default_flow_style=False)
 
-<<<<<<< HEAD
-            r = ACResource.from_dict(rkey, rkey, serialization, obj)
-            self.elements.append(r)
-=======
-        try:
-            r = ACResource.from_dict(rkey, rkey, serialization, obj)
-            self.elements.append(r)
-        except Exception as e:
-            self.aconf.post_error(e.args[0])
->>>>>>> 21927425
+            try:
+                r = ACResource.from_dict(rkey, rkey, serialization, obj)
+                self.elements.append(r)
+            except Exception as e:
+                self.aconf.post_error(e.args[0])
 
             self.logger.debug("%s PROCESS %s save %s: %s" % (self.location, obj['kind'], rkey, serialization))
 
