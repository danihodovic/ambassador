--- conflicted
+++ resolved
@@ -345,14 +345,8 @@
     loglevel = request.args.get('loglevel', None)
     notice = None
 
-<<<<<<< HEAD
     if loglevel:
         app.logger.debug("%s %s -- requesting loglevel %s" % (what, reqid, loglevel))
-=======
-    aconf = get_aconf(app)
-    ir = IR(aconf, secret_reader=scc.secret_reader)
-    check_scout(app, "detail: %s" % source, ir)
->>>>>>> a137b036
 
         if not app.estats.update_log_levels(time.time(), level=loglevel):
             notice = { 'level': 'WARNING', 'message': "Could not update log level!" }
@@ -399,7 +393,7 @@
     app.logger.debug("SRC %s - getting intermediate for '%s'" % (reqid, source))
 
     aconf = get_aconf(app)
-    ir = IR(aconf, tls_secret_resolver=kube_tls_secret_resolver)
+    ir = IR(aconf, secret_reader=scc.secret_reader)
     check_scout(app, "detail: %s" % source, ir)
 
     econf = EnvoyConfig.generate(ir, "V2")
